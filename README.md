--- conflicted
+++ resolved
@@ -1,12 +1,8 @@
 # Sinsy
 
-<<<<<<< HEAD
 ![C/C++ CI](https://github.com/r9y9/sinsy/workflows/C/C++%20CI/badge.svg)
 
-A folk of sinsy: http://sinsy.sourceforge.net/
-=======
 A fork of sinsy: http://sinsy.sourceforge.net/
->>>>>>> fec1ab6f
 
 ## Why?
 
